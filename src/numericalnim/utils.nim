import strformat, algorithm, sequtils, math, times
import arraymancer

type
    Vector*[T] = object
        components*: seq[T]
        len*: int

proc newVector*[T](components: openArray[T]): Vector[T] {.inline.} =
    return Vector[T](components: @components, len: components.len)

proc checkVectorSizes*(v1, v2: Vector) {.inline.} =
    if v1.len == v2.len:
        return
    else:
        raise newException(ValueError, "Vectors must have the same size.")


proc `[]`*[T](v: Vector[T], i: int): T {.inline.} = v.components[i]
proc `[]`*[T](v: var Vector[T], i: int): var T {.inline.} = v.components[i]
proc `[]=`*[T](v: var Vector[T], i: int, value: T) {.inline.} =
    v.components[i] = value
iterator items*[T](v: Vector[T]): T =
    for i in v.components:
        yield i
iterator mitems*[T](v: var Vector[T]): var T =
    for i in v.components:
        yield i
iterator pairs*[T](v: Vector[T]): (int, T) =
    for i in 0 ..< v.len:
        yield (i, v[i])
proc `$`*(v: Vector): string {.inline.} = &"Vector({v.components})"
proc `@`*[T](v: Vector[T]): seq[T] {.inline.} = v.components
proc `@`*[T](v: Vector[Vector[T]]): seq[seq[T]] {.inline.} =
    for i in 0 ..< v.len:
        result.add(@(v[i]))
proc `@`*[T](v: Vector[Vector[Vector[T]]]): seq[seq[seq[T]]] {.inline.} =
    for i in 0 ..< v.len:
        result.add(@(v[i]))
proc toTensor*(v: Vector): Tensor[float] {.inline.} = (@v).toTensor()
proc`==`*[T](v1, v2: Vector[T]): bool {.inline.} =
    for i in 0 .. v1.components.high:
        if v1[i] != v2[i]:
            return false
    return true
proc `+`*[T](v1, v2: Vector[T]): Vector[T] {.inline.} =
    checkVectorSizes(v1, v2)
    var newComponents = newSeq[T](v1.len)
    for i in 0 .. v1.components.high:
        newComponents[i] = v1[i] + v2[i]
    result = newVector(newComponents)

proc `+`*[T](v1: Vector[T], d: float): Vector[T] {.inline.} =
    var newComponents = newSeq[T](v1.len)
    for i in 0 .. v1.components.high:
        newComponents[i] = v1[i] + d
    result = newVector(newComponents)

proc `+`*[T](d: float, v1: Vector[T]): Vector[T] {.inline.} =
    var newComponents = newSeq[T](v1.len)
    for i in 0 .. v1.components.high:
        newComponents[i] = v1[i] + d
    result = newVector(newComponents)

proc `+`*[T](v1: Vector[T], d: T): Vector[T] {.inline.} =
    var newComponents = newSeq[T](v1.len)
    for i in 0 .. v1.components.high:
        newComponents[i] = v1[i] + d
    result = newVector(newComponents)

proc `+`*[T](d: T, v1: Vector[T]): Vector[T] {.inline.} =
    var newComponents = newSeq[T](v1.len)
    for i in 0 .. v1.components.high:
        newComponents[i] = v1[i] + d
    result = newVector(newComponents)

proc `+=`*[T](v1: var Vector[T], v2: Vector[T]) {.inline.} =
    checkVectorSizes(v1, v2)
    for i in 0 .. v1.components.high:
        v1[i] += v2[i]

proc `+=`*[T](v1: var Vector[T], d: float) {.inline.} =
    for i in 0 .. v1.components.high:
        v1[i] += d

proc `+=`*[T](v1: var Vector[T], d: T) {.inline.} =
    for i in 0 .. v1.components.high:
        v1[i] += d

proc `-`*[T](v1, v2: Vector[T]): Vector[T] {.inline.} =
    checkVectorSizes(v1, v2)
    var newComponents = newSeq[T](v1.len)
    for i in 0 .. v1.components.high:
        newComponents[i] = v1[i] - v2[i]
    result = newVector(newComponents)

proc `-`*[T](v1: Vector[T], d: float): Vector[T] {.inline.} =
    var newComponents = newSeq[T](v1.len)
    for i in 0 .. v1.components.high:
        newComponents[i] = v1[i] - d
    result = newVector(newComponents)

proc `-`*[T](d: float, v1: Vector[T]): Vector[T] {.inline.} =
    var newComponents = newSeq[T](v1.len)
    for i in 0 .. v1.components.high:
        newComponents[i] = d - v1[i]
    result = newVector(newComponents)

proc `-`*[T](v1: Vector[T], d: T): Vector[T] {.inline.} =
    var newComponents = newSeq[T](v1.len)
    for i in 0 .. v1.components.high:
        newComponents[i] = v1[i] - d
    result = newVector(newComponents)

proc `-`*[T](d: T, v1: Vector[T]): Vector[T] {.inline.} =
    var newComponents = newSeq[T](v1.len)
    for i in 0 .. v1.components.high:
        newComponents[i] = d - v1[i]
    result = newVector(newComponents)

proc `-=`*[T](v1: var Vector[T], v2: Vector[T]) {.inline.} =
    checkVectorSizes(v1, v2)
    for i in 0 .. v1.components.high:
        v1[i] -= v2[i]

proc `-=`*[T](v1: var Vector[T], d: float) {.inline.} =
    for i in 0 .. v1.components.high:
        v1[i] -= d

proc `-=`*[T](v1: var Vector[T], d: T) {.inline.} =
    for i in 0 .. v1.components.high:
        v1[i] -= d

proc `/`*[T](v1: Vector[T], d: float): Vector[T] {.inline.} =
    var newComponents = newSeq[T](v1.len)
    for i in 0 .. v1.components.high:
        newComponents[i] = v1[i] / d
    result = newVector(newComponents)
proc `*`*[T](v1: Vector[T], d: float): Vector[T] {.inline.} =
    var newComponents = newSeq[T](v1.len)
    for i in 0 .. v1.components.high:
        newComponents[i] = v1[i] * d
    result = newVector(newComponents)
proc `*`*[T](d: float, v1: Vector[T]): Vector[T] {.inline.} =
    var newComponents = newSeq[T](v1.len)
    for i in 0 .. v1.components.high:
        newComponents[i] = v1[i] * d
    result = newVector(newComponents)
proc `*`*[T](v1, v2: Vector[T]): float {.inline.} =
    checkVectorSizes(v1, v2)
    result = 0.0
    for i in 0 .. v1.components.high:
        result += v1[i] * v2[i]
proc `.*`*[T](v1, v2: Vector[T]): Vector[T] {.inline.} =
    checkVectorSizes(v1, v2)
    var newComponents = newSeq[T](v1.len)
    for i in 0 .. v1.components.high:
        newComponents[i] = v1[i] * v2[i]
    result = newVector(newComponents)
proc `./`*[T](v1, v2: Vector[T]): Vector[T] {.inline.} =
    checkVectorSizes(v1, v2)
    var newComponents = newSeq[T](v1.len)
    for i in 0 .. v1.components.high:
        newComponents[i] = v1[i] / v2[i]
    result = newVector(newComponents)
proc `.*=`*[T](v1: var Vector[T], v2: Vector[T]) {.inline.} =
    checkVectorSizes(v1, v2)
    for i in 0 .. v1.components.high:
        v1[i] *= v2[i]
proc `./=`*[T](v1: var Vector[T], v2: Vector[T]) {.inline.} =
    checkVectorSizes(v1, v2)
    for i in 0 .. v1.components.high:
        v1[i] /= v2[i]
proc dot*[T](v1, v2: Vector[T]): float {.inline.} =
    result = v1 * v2
proc `*=`*[T](v1: var Vector[T], d: float) {.inline.} =
    for i in 0 .. v1.components.high:
        v1[i] *= d
proc `/=`*[T](v1: var Vector[T], d: float) {.inline.} =
    for i in 0 .. v1.components.high:
        v1[i] /= d
proc `-`*[T](v1: Vector[T]): Vector[T] {.inline.} =
    var newComponents = newSeq[T](v1.len)
    for i in 0 .. v1.components.high:
        newComponents[i] = -v1[i]
    result = newVector(newComponents)
proc abs*[T](v1: Vector[T]): float {.inline.} =
    result = 0.0
    for i in 0 .. v1.components.high:
        let abs_i: float = abs(v1[i])
        result += abs_i * abs_i
    result = sqrt(result)
proc mean_squared_error*[T](v1: Vector[T]): float {.inline.} = abs(v1) / v1.len.toFloat

proc `^`*[float](v: Vector[float], power: Natural): Vector[float] {.inline.} =
    ## Returns a Vector object after raising each element to a power (Natural number powers)
    var newComponents = newSeq[float](v.len)
    for i in 0 .. v.components.high:
        newComponents[i] = v[i] ^ power
    result = newVector(newComponents)

proc `^`*[float](v: Vector[float], power: float): Vector[float] {.inline.} =
    ## Returns a Vector object after raising each element to a power (float powers)
    var newComponents = newSeq[float](v.len)
    for i in 0 .. v.components.high:
        newComponents[i] = pow(v[i], power)
    result = newVector(newComponents)
 

proc clone*[T](x: T): T {.inline.} = x
proc mean_squared_error*[T](y_true, y: T): float {.inline.} = abs(y_true - y)
proc calcError*[T](y_true, y: T): float {.inline.} = mean_squared_error(y_true, y)


proc hermiteSpline*[T](x, x1, x2: float, y1, y2, dy1, dy2: T): T {.inline.}=
    let t = (x - x1)/(x2 - x1)
    let h00 = (1.0 + 2.0 * t) * (1.0 - t) ^ 2
    let h10 = t * (1.0 - t) ^ 2
    let h01 = t ^ 2 * (3.0 - 2.0 * t)
    let h11 = t ^ 3 - t ^ 2
    result = h00 * y1 + h10 * (x2 - x1) * dy1 + h01 * y2 + h11 * (x2 - x1) * dy2

<<<<<<< HEAD

proc hermiteInterpolate*[T](x: openArray[float], t: openArray[float], y, dy: openArray[T]): seq[T] {.inline.} =
=======
proc hermiteInterpolate*[T](x: openArray[float], t: openArray[float],
                            y, dy: openArray[T]): seq[T] {.inline.} =
>>>>>>> 6a474b4a
    # loop over each interval and check if x is in there, if x is sorted
    var xIndex = 0
    if isSorted(x):
        for i in 0 .. t.high - 1:
            while t[i] <= x[xIndex] and x[xIndex] < t[i+1]:
                result.add(hermiteSpline(x[xIndex], t[i], t[i+1], y[i], y[i+1], dy[i], dy[i+1]))
                xIndex += 1
                if x.high < xIndex:
                    break
            if x.high < xIndex:
                break
        if x[x.high] == t[t.high]:
            result.add(y[y.high])
    # loop over each x and then loop over each interval, if x not sorted
    else:
        for a in x:
            block forblock:
                for i in 0 .. t.high - 1:
                    if t[i] <= a and a < t[i+1]:
                        result.add(hermiteSpline(a, t[i], t[i+1], y[i], y[i+1], dy[i], dy[i+1]))
                        break forblock
                if a == t[t.high]:
                    result.add(y[y.high])
                else:
                    raise newException(ValueError, &"{a} not in interval {min(t)} - {max(t)}")
<<<<<<< HEAD
=======


>>>>>>> 6a474b4a


proc sortDataset*[T](X: openArray[float], Y: openArray[T]): seq[(float, T)] {.inline.} =
    if X.len != Y.len:
        raise newException(ValueError, "X and Y must have the same length")
    let zipped = zip(X, Y)
    # sort with respect to x
    result = zipped.sortedByIt(it[0])


proc isClose*[T](y1, y2: T, tol: float = 1e-3): bool {.inline.} =
    let diff = calcError(y1, y2)
    if diff <= tol:
        return true
    else:
        return false


proc arange*(x1, x2, dx: float, includeStart = true, includeEnd = false): seq[float] {.inline.} =
    let dx = abs(dx) * sgn(x2 - x1).toFloat
    if dx == 0.0:
        raise newException(ValueError, "dx must be bigger than 0")
    if includeStart:
        result.add(x1)
    for i in 1 .. abs(floor((x2 - x1)/dx).toInt):
        result.add(x1 + i.toFloat * dx)
    if includeEnd:
        if result[result.high] != x2:
            result.add(x2)


proc linspace*(x1, x2: float, N: int): seq[float] {.inline.} =
    if N <= 0:
        raise newException(ValueError, &"Number of samples {N} must be greater then 0")

    let dx = (x2 - x1) / (N - 1).toFloat
    result.add(x1)
    for i in 1 .. N - 2:
        result.add(x1 + dx * i.toFloat)
    result.add(x2)


proc norm*(v1: Vector, p: int): float64 =
    ## Calculate various norms of our Vector class
    
    # we have to make a case for p = 0 to avoid division by zero, may as well flesh them all out
    case p:
        of 0:
            # max(v1) Infinity norm
            result = float64(max(@v1))
        of 1:
            # sum(v1) Taxicab norm
            result = float64(sum(@v1))
        of 2:
            # sqrt(sum([v ^ 2 for v in v1])) Euclidean norm
            result = sqrt(sum(@(v1 ^ 2)))
        else:
            # pow(sum([v ^ p for v in v1]), 1.0/p) P norm
            result = pow(sum(@(v1 ^ p)), 1.0 / float64(p))


template timeit*(s: untyped, n = 100, msg = ""): untyped =
    var tTotal = 0.0
    for i in 1 .. n:
        let t0 = cpuTime()
        discard s
        tTotal += cpuTime() - t0
    echo msg & ": " & $(tTotal / n.toFloat) & " seconds per iteration"

template benchmarkit*[T](s: untyped, n = 100, msg = "", answer: T, onlyEfficiency = false): untyped =
    var tTotal = cpuTime()
    for i in 1 .. n:
        discard s
    tTotal = cpuTime() - tTotal
    let error = calcError(answer, s)
    let tAverage = tTotal / n.toFloat
    let efficiency = (error * tAverage)
    if onlyEfficiency:
        echo msg & " Efficiency: " & $efficiency
    else:
        echo msg & ": Time: " & $tAverage & " s/iter Error: " & $error & " Efficiency: " & $efficiency<|MERGE_RESOLUTION|>--- conflicted
+++ resolved
@@ -220,13 +220,9 @@
     let h11 = t ^ 3 - t ^ 2
     result = h00 * y1 + h10 * (x2 - x1) * dy1 + h01 * y2 + h11 * (x2 - x1) * dy2
 
-<<<<<<< HEAD
-
-proc hermiteInterpolate*[T](x: openArray[float], t: openArray[float], y, dy: openArray[T]): seq[T] {.inline.} =
-=======
+
 proc hermiteInterpolate*[T](x: openArray[float], t: openArray[float],
                             y, dy: openArray[T]): seq[T] {.inline.} =
->>>>>>> 6a474b4a
     # loop over each interval and check if x is in there, if x is sorted
     var xIndex = 0
     if isSorted(x):
@@ -252,11 +248,10 @@
                     result.add(y[y.high])
                 else:
                     raise newException(ValueError, &"{a} not in interval {min(t)} - {max(t)}")
-<<<<<<< HEAD
-=======
-
-
->>>>>>> 6a474b4a
+
+
+
+
 
 
 proc sortDataset*[T](X: openArray[float], Y: openArray[T]): seq[(float, T)] {.inline.} =
