--- conflicted
+++ resolved
@@ -11,11 +11,7 @@
         tStart*: float
 
 const fixedODE* = @["heun2", "ralston2", "kutta3", "heun3", "ralston3", "ssprk3", "ralston4", "kutta4", "rk4"]
-<<<<<<< HEAD
-const adaptiveODE* = @["rk21", "bs32", "dopri54", "vern65"]
-=======
-const adaptiveODE* = @["rk21", "bs32", "dopri54", "tsit54"]
->>>>>>> 7db8b241
+const adaptiveODE* = @["rk21", "bs32", "dopri54", "tsit54", "vern65"]
 const allODE* = fixedODE.concat(adaptiveODE)
 
 proc newODEoptions*(dt = 1e-4, tol = 1e-4, dtMax = 1e-2, dtMin = 1e-4,
@@ -260,8 +256,83 @@
             dt = dtMax
     result = (yNew, k7, dt, error)
 
-
-<<<<<<< HEAD
+proc TSIT54_step[T](f: proc(t: float, y: T): T, t: float, y, FSAL: T, dt: float,
+                     options: ODEoptions): (T, T, float, float) =
+    ## Take a single timestep using TSIT54. Only for internal use.
+    const
+        c2 = 0.161
+        c3 = 0.327
+        c4 = 0.9
+        c5 = 0.9800255409045097
+        c6 = 1.0
+        c7 = 1.0
+        a21 = 0.161
+        a31 = -0.008480655492356989
+        a32 = 0.335480655492357
+        a41 = 2.8971530571054935
+        a42 = -6.359448489975075
+        a43 = 4.3622954328695815
+        a51 = 5.325864828439257
+        a52 = -11.748883564062828
+        a53 = 7.4955393428898365
+        a54 = -0.09249506636175525
+        a61 = 5.86145544294642
+        a62 = -12.92096931784711
+        a63 = 8.159367898576159
+        a64 = -0.071584973281401
+        a65 = -0.028269050394068383
+        a71 = 0.09646076681806523
+        a72 = 0.01
+        a73 = 0.4798896504144996
+        a74 = 1.379008574103742
+        a75 = -3.290069515436081
+        a76 = 2.324710524099774
+        # Fifth order
+        b1 = a71
+        b2 = a72
+        b3 = a73
+        b4 = a74
+        b5 = a75
+        b6 = a76
+        # Fourth order
+        bHat1 = -0.001780011052226
+        bHat2 = -0.000816434459657
+        bHat3 = 0.007880878010262
+        bHat4 = -0.144711007173263
+        bHat5 = 0.582357165452555
+        bHat6 = -0.458082105929187
+        bHat7 = 1.0/66.0
+    let tol = options.tol
+    let dtMax = options.dtMax
+    let dtMin = options.dtMin
+    var k1, k2, k3, k4, k5, k6, k7: T
+    var yNew, yLow: T
+    var error: float
+    var limitCounter = 0
+    var dt = dt
+    while true and limitCounter < 2:
+        k1 = FSAL
+        k2 = f(t + dt*c2, y + dt * (a21 * k1))
+        k3 = f(t + dt*c3, y + dt * (a31 * k1 + a32 * k2))
+        k4 = f(t + dt*c4, y + dt * (a41 * k1 + a42 * k2 + a43 * k3))
+        k5 = f(t + dt*c5, y + dt * (a51 * k1 + a52 * k2 + a53 * k3 + a54 * k4))
+        k6 = f(t + dt*c6, y + dt * (a61 * k1 + a62 * k2 + a63 * k3 + a64 * k4 + a65 * k5))
+        k7 = f(t + dt*c7, y + dt * (a71 * k1 + a72 * k2 + a73 * k3 + a74 * k4 + a75 * k5 + a76 * k6))
+
+        yNew = y + dt * (b1 * k1 + b2 * k2 + b3 * k3 + b4 * k4 + b5 * k5 + b6 * k6)
+        yLow = y + dt * (bHat1 * k1 + bHat2 * k2 + bHat3 * k3 + bHat4 * k4 + bHat5 * k5 + bHat6 * k6 + bHat7 * k7)
+        error = calcError(y, yLow)
+        if error <= tol:
+            break
+        dt = 0.9 * dt * pow(tol/error, 1/5)
+        if abs(dt) < dtMin:
+            dt = dtMin
+            limitCounter += 1
+        elif dtMax < abs(dt):
+            dt = dtMax
+    result = (yNew, k7, dt, error)
+    
+
 proc VERN65_step[T](f: proc(t: float, y: T): T, t: float, y, FSAL: T, dt: float,
                      options: ODEoptions): (T, T, float, float) =
     ## Take a single timestep using DOPRI54. Only for internal use.
@@ -333,58 +404,6 @@
     let dtMax = options.dtMax
     let dtMin = options.dtMin
     var k1, k2, k3, k4, k5, k6, k7, k8, k9: T
-=======
-proc TSIT54_step[T](f: proc(t: float, y: T): T, t: float, y, FSAL: T, dt: float,
-                     options: ODEoptions): (T, T, float, float) =
-    ## Take a single timestep using TSIT54. Only for internal use.
-    const
-        c2 = 0.161
-        c3 = 0.327
-        c4 = 0.9
-        c5 = 0.9800255409045097
-        c6 = 1.0
-        c7 = 1.0
-        a21 = 0.161
-        a31 = -0.008480655492356989
-        a32 = 0.335480655492357
-        a41 = 2.8971530571054935
-        a42 = -6.359448489975075
-        a43 = 4.3622954328695815
-        a51 = 5.325864828439257
-        a52 = -11.748883564062828
-        a53 = 7.4955393428898365
-        a54 = -0.09249506636175525
-        a61 = 5.86145544294642
-        a62 = -12.92096931784711
-        a63 = 8.159367898576159
-        a64 = -0.071584973281401
-        a65 = -0.028269050394068383
-        a71 = 0.09646076681806523
-        a72 = 0.01
-        a73 = 0.4798896504144996
-        a74 = 1.379008574103742
-        a75 = -3.290069515436081
-        a76 = 2.324710524099774
-        # Fifth order
-        b1 = a71
-        b2 = a72
-        b3 = a73
-        b4 = a74
-        b5 = a75
-        b6 = a76
-        # Fourth order
-        bHat1 = -0.001780011052226
-        bHat2 = -0.000816434459657
-        bHat3 = 0.007880878010262
-        bHat4 = -0.144711007173263
-        bHat5 = 0.582357165452555
-        bHat6 = -0.458082105929187
-        bHat7 = 1.0/66.0
-    let tol = options.tol
-    let dtMax = options.dtMax
-    let dtMin = options.dtMin
-    var k1, k2, k3, k4, k5, k6, k7: T
->>>>>>> 7db8b241
     var yNew, yLow: T
     var error: float
     var limitCounter = 0
@@ -397,19 +416,12 @@
         k5 = f(t + dt*c5, y + dt * (a51 * k1 + a52 * k2 + a53 * k3 + a54 * k4))
         k6 = f(t + dt*c6, y + dt * (a61 * k1 + a62 * k2 + a63 * k3 + a64 * k4 + a65 * k5))
         k7 = f(t + dt*c7, y + dt * (a71 * k1 + a72 * k2 + a73 * k3 + a74 * k4 + a75 * k5 + a76 * k6))
-<<<<<<< HEAD
         k8 = f(t + dt*c8, y + dt * (a81 * k1 + a82 * k2 + a83 * k3 + a84 * k4 + a85 * k5 + a86 * k6 + a87 * k7))
         k9 = f(t + dt*c9, y + dt * (a91 * k1 + a92 * k2 + a93 * k3 + a94 * k4 + a95 * k5 + a96 * k6 + a97 * k7 + a98 * k8))
 
         yNew = y + dt * (b1 * k1 + b2 * k2 + b3 * k3 + b4 * k4 + b5 * k5 + b6 * k6 + b7 * k7 + b8 * k8)
         yLow = y + dt * (bHat1 * k1 + bHat2 * k2 + bHat3 * k3 + bHat4 * k4 + bHat5 * k5 + bHat6 * k6 + bHat7 * k7 + bHat8 * k8 + bHat9 * k9)
         error = calcError(yNew, yLow)
-=======
-
-        yNew = y + dt * (b1 * k1 + b2 * k2 + b3 * k3 + b4 * k4 + b5 * k5 + b6 * k6)
-        yLow = y + dt * (bHat1 * k1 + bHat2 * k2 + bHat3 * k3 + bHat4 * k4 + bHat5 * k5 + bHat6 * k6 + bHat7 * k7)
-        error = calcError(y, yLow)
->>>>>>> 7db8b241
         if error <= tol:
             break
         dt = 0.9 * dt * pow(tol/error, 1/5)
@@ -418,11 +430,7 @@
             limitCounter += 1
         elif dtMax < abs(dt):
             dt = dtMax
-<<<<<<< HEAD
     result = (yNew, k9, dt, error)
-=======
-    result = (yNew, k7, dt, error)
->>>>>>> 7db8b241
 
 
 proc ODESolver[T](f: proc(t: float, y: T): T, y0: T, tspan: openArray[float],
@@ -597,14 +605,11 @@
         of "kutta4":
             return ODESolver(f, y0, tspan.sorted(), options, KUTTA4_step,
                                 useFSAL = false, order = 4.0, adaptive = false)
-<<<<<<< HEAD
         of "vern65":
             return ODESolver(f, y0, tspan.sorted(), options, VERN65_step,
                                 useFSAL = true, order = 6.0, adaptive = true)
-=======
         of "tsit54":
             return ODESolver(f, y0, tspan.sorted(), options, TSIT54_step,
                              useFSAL = true, order = 5.0, adaptive = true)
->>>>>>> 7db8b241
         else:
             raise newException(ValueError, &"{integrator} is not a valid integrator")